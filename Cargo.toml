--- conflicted
+++ resolved
@@ -3,9 +3,6 @@
 members = [
     "orbita2d_c_api",
     "orbita2d_controller",
-<<<<<<< HEAD
     "orbita2d_kinematics",
-=======
     "tests-hardware",
->>>>>>> d3efed3b
 ]