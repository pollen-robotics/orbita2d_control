//! Orbita2d controller
//!
//! This crate provides a controller for the Orbita2d actuator.
//!
//! # Overview
//!
//! ## Control
//! - [x] Torque ON/OFF
//! - [x] Read the current 2D orientation (position/velocity/torque)
//! - [x] Set the desired 2D orientation in radians
//! - [x] Extra controller parameters (velocity limit, torque limit, PID gains)
//!
//! ## Communication
//! - [x] Flipsky Serial communication
//! - [ ] EtherCAT communication
//!
//! ## Usage
//! ```no_run
//! use orbita2d_controller::Orbita2dController;
//!
//! let mut orbita2d = Orbita2dController::with_flipsky_serial(
//!     ("/dev/ttyUSB0", "/dev/ttyUSB1"),
//!     (30, 31),
//!     [0.0, 0.0],
//!     [1.0, 1.0],
//!     None,
//!     false,
//! ).expect("Failed to initialize Orbita2d controller");
//!
//! let orientation = orbita2d.get_current_orientation().expect("Communication Error");
//! println!("Current 2d orientation: {:?}", orientation);
//!
//! ```

use std::fmt::Debug;

pub use fake_motor::FakeConfig;
pub use flipsky_serial::FlipskyConfig;
use orbita2d_kinematics::Orbita2dKinematicsModel;

/// Result generic wrapper using `std::error::Error` trait
pub type Result<T> = std::result::Result<T, Box<dyn std::error::Error>>;

mod coherency;
use coherency::CoherentResult;
use serde::{Deserialize, Serialize};
mod fake_motor;
mod flipsky_serial;

#[derive(Clone, Copy, Debug, PartialEq, PartialOrd)]
/// PID gains wrapper
pub struct PID {
    /// Propotional gain
    pub p: f64,
    /// Integral gain
    pub i: f64,
    /// Derivative gain
    pub d: f64,
}

/// Orbita2d controller main interface
pub struct Orbita2dController {
    inner: Box<dyn Orbita2dMotorController>,
    kinematics: Orbita2dKinematicsModel,

    motors_offset: [f64; 2],
    orientation_limits: Option<[AngleLimit; 2]>,
}

#[derive(Debug, Deserialize, Serialize)]
pub enum Orbita2dConfig {
    FakeMotors(FakeConfig),
    Flipsky(FlipskyConfig),
}

impl Debug for Orbita2dController {
    fn fmt(&self, f: &mut std::fmt::Formatter<'_>) -> std::fmt::Result {
        f.debug_struct("Orbita2dController")
            .field("inner", &self.inner.name())
            .field("kinematics", &self.kinematics)
            .field("motors_offset", &self.motors_offset)
            .field("orientation_limits", &self.orientation_limits)
            .finish()
    }
}

#[derive(Debug, Deserialize, Serialize)]
/// Angle limit wrapper
pub struct AngleLimit {
    /// lower limit in radians
    pub min: f64,
    /// upper limit in radians
    pub max: f64,
}

impl Orbita2dController {
    fn new(
        motors_controller: Box<dyn Orbita2dMotorController>,
        motors_ratio: [f64; 2],
        motors_offset: [f64; 2],
        orientation_limits: Option<[AngleLimit; 2]>,
    ) -> Self {
        Self {
            inner: motors_controller,
            kinematics: Orbita2dKinematicsModel::new(motors_ratio[0], motors_ratio[1]),
            motors_offset,
            orientation_limits,
        }
    }

    /// Create a Orbita2d controller with motors implementation as defined in the config file.
    pub fn with_config(configfile: &str) -> Result<Self> {
        let f = std::fs::File::open(configfile)?;

        let config: Orbita2dConfig = serde_yaml::from_reader(f)?;

        match config {
            Orbita2dConfig::FakeMotors(_) => Ok(Self::with_fake_motors()),
            Orbita2dConfig::Flipsky(config) => Self::with_flipsky_serial(
                (&config.serial_port[0], &config.serial_port[1]),
                (config.ids[0], config.ids[1]),
                config.motors_offset,
                config.motors_ratio,
                config.orientation_limits,
                config.use_cache,
            ),
        }
    }

    /// Check if the torque is ON or OFF.
    pub fn is_torque_on(&mut self) -> Result<bool> {
        self.inner.is_torque_on().coherent()
    }
    /// Enable the torque.
    ///
    /// # Arguments
    /// * `reset_target` - If true, the target orientation is reset to the current orientation.
    pub fn enable_torque(&mut self, reset_target: bool) -> Result<()> {
        if reset_target {
            let current_pos = self.get_current_orientation()?;
            self.set_target_orientation(current_pos)?;
        }
        self.set_torque(true)?;
        Ok(())
    }
    /// Disable the torque.
    pub fn disable_torque(&mut self) -> Result<()> {
        self.set_torque(false)
    }
    fn set_torque(&mut self, on: bool) -> Result<()> {
        self.inner.set_torque([on, on])
    }

    /// Read the current orientation (in radians)
    pub fn get_current_orientation(&mut self) -> Result<[f64; 2]> {
        let pos = self.inner.get_current_position()?;

        let pos = [
            pos[0] - self.motors_offset[0],
            pos[1] - self.motors_offset[1],
        ];

        Ok(self.kinematics.compute_forward_kinematics(pos))
    }
    /// Read the current velocity (in radians/s)
    pub fn get_current_velocity(&mut self) -> Result<[f64; 2]> {
        let vel = self.inner.get_current_velocity()?;
        Ok(self.kinematics.compute_output_velocity(vel))
    }
    /// Read the current torque (in Nm)
    pub fn get_current_torque(&mut self) -> Result<[f64; 2]> {
        let torque = self.inner.get_current_torque()?;
        Ok(self.kinematics.compute_output_torque(torque))
    }

    /// Get the desired orientation (in radians)
    pub fn get_target_orientation(&mut self) -> Result<[f64; 2]> {
        let pos = self.inner.get_target_position()?;

        let pos = [
            pos[0] - self.motors_offset[0],
            pos[1] - self.motors_offset[1],
        ];

        Ok(self.kinematics.compute_forward_kinematics(pos))
    }
    /// Set the desired orientation (in radians)
    pub fn set_target_orientation(&mut self, target_orientation: [f64; 2]) -> Result<()> {
        let target_orientation = match &self.orientation_limits {
            Some(limits) => [
                target_orientation[0].clamp(limits[0].min, limits[0].max),
                target_orientation[1].clamp(limits[1].min, limits[1].max),
            ],
            None => target_orientation,
        };

        let ik = self
            .kinematics
            .compute_inverse_kinematics(target_orientation);

        let pos = [ik[0] + self.motors_offset[0], ik[1] + self.motors_offset[1]];

        self.inner.set_target_position(pos)
    }

<<<<<<< HEAD
    /// Get the velocity limit of each raw motor (in radians/s)
    /// caution: this is the raw value used by the motors used inside the actuator, not a limit in orbita2d orientation!
    pub fn get_raw_motors_velocity_limit(&mut self) -> Result<[f64; 2]> {
        self.inner.get_velocity_limit()
    }
    /// Set the velocity limit of each raw motor (in radians/s)
    /// caution: this is the raw value used by the motors used inside the actuator, not a limit in orbita2d orientation!
    pub fn set_raw_motors_velocity_limit(&mut self, velocity_limit: [f64; 2]) -> Result<()> {
        self.inner.set_velocity_limit(velocity_limit)
    }
    /// Get the torque limit of each raw motor (in Nm)
    /// caution: this is the raw value used by the motors used inside the actuator, not a limit in orbita2d orientation!
    pub fn get_raw_motors_torque_limit(&mut self) -> Result<[f64; 2]> {
        self.inner.get_torque_limit()
    }
    /// Set the torque limit of each raw motor (in Nm)
    /// caution: this is the raw value used by the motors used inside the actuator, not a limit in orbita2d orientation!
    pub fn set_raw_motors_torque_limit(&mut self, torque_limit: [f64; 2]) -> Result<()> {
=======
    /// Get the velocity limit (in radians/s) directly of the motors
    pub fn get_velocity_limit(&mut self) -> Result<[f64; 2]> {
        self.inner.get_velocity_limit()
    }
    /// Set the velocity limit (in radians/s) direclty for the motors
    pub fn set_velocity_limit(&mut self, velocity_limit: [f64; 2]) -> Result<()> {
        self.inner.set_velocity_limit(velocity_limit)
    }
    /// Get the torque limit (in Nm) directly of the motors
    pub fn get_torque_limit(&mut self) -> Result<[f64; 2]> {
        self.inner.get_torque_limit()
    }
    /// Set the torque limit (in Nm) direclty for the motors
    pub fn set_torque_limit(&mut self, torque_limit: [f64; 2]) -> Result<()> {
>>>>>>> 2e775e84
        self.inner.set_torque_limit(torque_limit)
    }
    /// Get the PID gains of each raw motor
    /// caution: this is the raw value used by the motors used inside the actuator, not a limit in orbita2d orientation!
    pub fn get_raw_motors_pid_gains(&mut self) -> Result<[PID; 2]> {
        self.inner.get_pid_gains()
    }
    /// Set the PID gains of each raw motor
    /// caution: this is the raw value used by the motors used inside the actuator, not a limit in orbita2d orientation!
    pub fn set_pid_gains(&mut self, pid_gains: [PID; 2]) -> Result<()> {
        self.inner.set_pid_gains(pid_gains)
    }
}

/// Low-level motors controller abstraction for an Orbita2d controller
pub trait Orbita2dMotorController {
    /// Get the name of the motors controller (used only for Debug)
    fn name(&self) -> &'static str;

    /// Check if the torque is ON or OFF
    fn is_torque_on(&mut self) -> Result<[bool; 2]>;
    /// Enable/Disable the torque
    ///
    /// _Caution: You should guarantee that both motors are always in the same state!_
    fn set_torque(&mut self, on: [bool; 2]) -> Result<()>;
    /// Read the current position (in radians) of each motor
    fn get_current_position(&mut self) -> Result<[f64; 2]>;

    /// Read the current velocity (in radians/s) of each motor
    fn get_current_velocity(&mut self) -> Result<[f64; 2]>;
    /// Read the current torque (in Nm) of each motor
    fn get_current_torque(&mut self) -> Result<[f64; 2]>;
    /// Read the target position (in radians) of each motor
    fn get_target_position(&mut self) -> Result<[f64; 2]>;
    /// Set the target position (in radians) for each motor
    fn set_target_position(&mut self, target_position: [f64; 2]) -> Result<()>;

    /// Get the velocity limit (in radians/s) of each motor
    fn get_velocity_limit(&mut self) -> Result<[f64; 2]>;
    /// Set the velocity limit (in radians/s) for each motor
    fn set_velocity_limit(&mut self, velocity_limit: [f64; 2]) -> Result<()>;
    /// Get the torque limit (in Nm) of each motor
    fn get_torque_limit(&mut self) -> Result<[f64; 2]>;
    /// Set the torque limit (in Nm) for each motor
    fn set_torque_limit(&mut self, torque_limit: [f64; 2]) -> Result<()>;
    /// Get the `PID` gains of each motor
    fn get_pid_gains(&mut self) -> Result<[PID; 2]>;
    /// Set the `PID` gains for each motor
    fn set_pid_gains(&mut self, pid_gains: [PID; 2]) -> Result<()>;
}

#[cfg(test)]
mod tests {
    use std::f64::consts::PI;

    use super::*;
    use crate::Orbita2dController;
    use rand::Rng;

    #[test]
    fn set_target_orientation() {
        let mut rng = rand::thread_rng();
        let orientation = [rng.gen_range(-PI..PI), rng.gen_range(-PI..PI)];

        let mut fake_orbita = Orbita2dController::with_fake_motors();

        fake_orbita.set_target_orientation(orientation).unwrap();

        let current_target = fake_orbita.get_target_orientation().unwrap();

        assert!((current_target[0] - orientation[0]).abs() < 1e-6);
        assert!((current_target[1] - orientation[1]).abs() < 1e-6);
    }

    #[test]
    fn set_target_orientation_with_motors_offset() {
        let mut rng = rand::thread_rng();
        let orientation = [rng.gen_range(-PI..PI), rng.gen_range(-PI..PI)];

        let mut fake_orbita = Orbita2dController::with_fake_motors();
        fake_orbita.motors_offset = [rng.gen_range(-PI..PI), rng.gen_range(-PI..PI)];

        fake_orbita.set_target_orientation(orientation).unwrap();

        let current_target = fake_orbita.get_target_orientation().unwrap();

        assert!((current_target[0] - orientation[0]).abs() < 1e-6);
        assert!((current_target[1] - orientation[1]).abs() < 1e-6);
    }

    #[test]
    #[should_panic]
    fn test_bad_orientation_limits() {
        let mut rng = rand::thread_rng();
        let orientation = [rng.gen_range(-PI..PI), rng.gen_range(-PI..PI)];

        let mut fake_orbita = Orbita2dController::with_fake_motors();
        fake_orbita.motors_offset = [rng.gen_range(-PI..PI), rng.gen_range(-PI..PI)];

        fake_orbita.orientation_limits = Some([
            AngleLimit {
                min: 0.1,
                max: -0.1,
            },
            AngleLimit {
                min: 0.1,
                max: -0.1,
            },
        ]);
        // limits are min>max and should panic
        fake_orbita.set_target_orientation(orientation).unwrap();
    }

    #[test]
    fn set_target_orientation_with_orientation_limits() {
        let mut rng = rand::thread_rng();
        let orientation = [rng.gen_range(-PI..PI), rng.gen_range(-PI..PI)];

        let mut fake_orbita = Orbita2dController::with_fake_motors();
        fake_orbita.motors_offset = [rng.gen_range(-PI..PI), rng.gen_range(-PI..PI)];

        fake_orbita.orientation_limits = Some([
            AngleLimit {
                min: orientation[0] - 0.1,
                max: orientation[0] + 0.1,
            },
            AngleLimit {
                min: orientation[1] - 0.1,
                max: orientation[1] + 0.1,
            },
        ]);
        // orientation is within limits
        fake_orbita.set_target_orientation(orientation).unwrap();

        let current_target = fake_orbita.get_target_orientation().unwrap();

        assert!((current_target[0] - orientation[0]).abs() < 1e-6);
        assert!((current_target[1] - orientation[1]).abs() < 1e-6);

        fake_orbita.orientation_limits = Some([
            AngleLimit {
                min: orientation[0],
                max: orientation[0],
            },
            AngleLimit {
                min: orientation[1],
                max: orientation[1],
            },
        ]);
        // orientation is exactly at the limits
        fake_orbita.set_target_orientation(orientation).unwrap();

        let current_target = fake_orbita.get_target_orientation().unwrap();

        assert!((current_target[0] - orientation[0]).abs() < 1e-6);
        assert!((current_target[1] - orientation[1]).abs() < 1e-6);

        fake_orbita.orientation_limits = Some([
            AngleLimit {
                min: orientation[0] + 0.1,
                max: orientation[0] + 0.2,
            },
            AngleLimit {
                min: orientation[1] - 0.2,
                max: orientation[1] - 0.1,
            },
        ]);
        // orientation is exactly outside the limits
        fake_orbita.set_target_orientation(orientation).unwrap();

        let current_target = fake_orbita.get_target_orientation().unwrap();
        //it shoube clamped to the limits
        assert!((current_target[0] - orientation[0] - 0.1).abs() < 1e-6);
        assert!((current_target[1] - orientation[1] + 0.1).abs() < 1e-6);
    }

    #[test]
    fn set_torque() {
        let mut fake_orbita = Orbita2dController::with_fake_motors();
        // Test each transition
        fake_orbita.set_torque(true).unwrap();
        assert!(fake_orbita.is_torque_on().unwrap());
        fake_orbita.set_torque(false).unwrap();
        assert!(!fake_orbita.is_torque_on().unwrap());
        fake_orbita.set_torque(true).unwrap();
        assert!(fake_orbita.is_torque_on().unwrap());
        fake_orbita.disable_torque().unwrap();
        assert!(!fake_orbita.is_torque_on().unwrap());
        fake_orbita.enable_torque(false).unwrap();
        assert!(fake_orbita.is_torque_on().unwrap());
    }

    #[test]
    fn test_torque_with_target_reset() {
        let mut fake_orbita = Orbita2dController::with_fake_motors();
        fake_orbita.set_torque(true).unwrap();
        let mut rng = rand::thread_rng();
        let orientation = [rng.gen_range(-PI..PI), rng.gen_range(-PI..PI)];
        fake_orbita.set_target_orientation(orientation).unwrap();
        let _ = fake_orbita.enable_torque(true);
        let current_target = fake_orbita.get_target_orientation().unwrap();
        assert!((current_target[0] - orientation[0]).abs() < 1e-6);
        assert!((current_target[1] - orientation[1]).abs() < 1e-6);

        let orientation = [rng.gen_range(-PI..PI), rng.gen_range(-PI..PI)];
        let ik = fake_orbita
            .kinematics
            .compute_inverse_kinematics(orientation);

        //change the motor position
        let _ = fake_orbita.inner.set_target_position(ik);

        let _ = fake_orbita.enable_torque(true);
        let current_target = fake_orbita.get_target_orientation().unwrap();
        assert!((current_target[0] - orientation[0]).abs() < 1e-6);
        assert!((current_target[1] - orientation[1]).abs() < 1e-6);
    }
}<|MERGE_RESOLUTION|>--- conflicted
+++ resolved
@@ -203,7 +203,6 @@
         self.inner.set_target_position(pos)
     }
 
-<<<<<<< HEAD
     /// Get the velocity limit of each raw motor (in radians/s)
     /// caution: this is the raw value used by the motors used inside the actuator, not a limit in orbita2d orientation!
     pub fn get_raw_motors_velocity_limit(&mut self) -> Result<[f64; 2]> {
@@ -222,22 +221,6 @@
     /// Set the torque limit of each raw motor (in Nm)
     /// caution: this is the raw value used by the motors used inside the actuator, not a limit in orbita2d orientation!
     pub fn set_raw_motors_torque_limit(&mut self, torque_limit: [f64; 2]) -> Result<()> {
-=======
-    /// Get the velocity limit (in radians/s) directly of the motors
-    pub fn get_velocity_limit(&mut self) -> Result<[f64; 2]> {
-        self.inner.get_velocity_limit()
-    }
-    /// Set the velocity limit (in radians/s) direclty for the motors
-    pub fn set_velocity_limit(&mut self, velocity_limit: [f64; 2]) -> Result<()> {
-        self.inner.set_velocity_limit(velocity_limit)
-    }
-    /// Get the torque limit (in Nm) directly of the motors
-    pub fn get_torque_limit(&mut self) -> Result<[f64; 2]> {
-        self.inner.get_torque_limit()
-    }
-    /// Set the torque limit (in Nm) direclty for the motors
-    pub fn set_torque_limit(&mut self, torque_limit: [f64; 2]) -> Result<()> {
->>>>>>> 2e775e84
         self.inner.set_torque_limit(torque_limit)
     }
     /// Get the PID gains of each raw motor
