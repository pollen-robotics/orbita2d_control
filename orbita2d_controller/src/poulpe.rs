--- conflicted
+++ resolved
@@ -1,11 +1,7 @@
 use std::{thread, time::Duration};
 
 use cache_cache::Cache;
-<<<<<<< HEAD
 use log::{debug, error, info, warn};
-=======
-use log::{debug, info};
->>>>>>> 28f6f59b
 use rustypot::{
     device::orbita2d_poulpe::{self, MotorValue},
     DynamixelSerialIO,
