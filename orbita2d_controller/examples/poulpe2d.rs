use orbita2d_controller::Orbita2dController;

use std::time::SystemTime;
use std::{error::Error, thread, time::Duration};

use clap::Parser;

#[derive(Parser, Debug)]
#[command(author, version, about, long_about = None)]
struct Args {
    /// tty
    #[arg(short, long, default_value = "config/dxl_poulpe2d.yaml")]
    configfile: String,
}

fn main() -> Result<(), Box<dyn Error>> {
    env_logger::init();
    let args = Args::parse();

    log::info!("Config file: {}", args.configfile);

    let mut controller = Orbita2dController::with_config(&args.configfile)?;

    let res = controller.is_torque_on();
    match res {
        Ok(t) => log::info!("Torque is {}", t),
        Err(e) => log::error!("Error: {}", e),
    }
    thread::sleep(Duration::from_millis(10));

    let res = controller.disable_torque();
    match res {
        Ok(_) => log::info!("Torque is off"),
        Err(e) => log::error!("Error: {}", e),
    }
    thread::sleep(Duration::from_millis(1000));

    let cur = controller.get_current_orientation()?;
    log::info!("Current orientation: {:?}", cur);
    thread::sleep(Duration::from_millis(10));

    let curtarget = controller.get_target_orientation()?;
    log::info!("Current target: {:?}", curtarget);

    thread::sleep(Duration::from_millis(10));
    let vellimit = controller.get_raw_motors_velocity_limit()?;
    log::info!("Vel limit: {:?}", vellimit);

    thread::sleep(Duration::from_millis(10));
    let torquelimit = controller.get_raw_motors_torque_limit()?;
    log::info!("Torque limit: {:?}", torquelimit);

    thread::sleep(Duration::from_millis(10));
    let pid = controller.get_raw_motors_pid_gains()?;
    log::info!("Pid: {:?}", pid);

    // let _ = controller.enable_torque(true);
    thread::sleep(Duration::from_millis(100));
    let _ = controller.set_target_orientation([0.0, 0.0]);
    thread::sleep(Duration::from_millis(1000));

    // let init_pos=controller.get_current_orientation()?;
    // log::info!("zero orientation: {:?}", init_pos);
    // thread::sleep(Duration::from_millis(1000));
    // let r=controller.disable_torque();
    // 	match r {
    // 		Ok(_) => log::info!("Torque is off"),
    // 		Err(e) => log::error!("Error: {}", e),
    // 	}
    // thread::sleep(Duration::from_millis(10000));

    let now = SystemTime::now();
    let mut t = now.elapsed().unwrap().as_secs_f32();
<<<<<<< HEAD
    let amplitude = std::f64::consts::PI / 16.0;
=======
    let amplitude = PI / 16.0;
>>>>>>> 78696d05
    let freq = 0.5;
    let mut s = 0.0;
    loop {
        if t > 30.0 {
            break;
        }

        t = now.elapsed().unwrap().as_secs_f32();

        s = amplitude * (2.0 * std::f64::consts::PI * freq * t as f64).sin();
        // s += 0.001;
        // let target_yaw_mat=conversion::intrinsic_roll_pitch_yaw_to_matrix(0.0, 0.0, s);
        // let target=conversion::rotation_matrix_to_quaternion(target_yaw_mat);

        let fb = controller.set_target_orientation_fb([s, 0.0]);
        match fb {
            Ok(fb) => {
                log::info!("Feedback: {:?}", fb);
                println!(
                    "{:?} {:?} {:?} {:?}",
                    t as f64, s, fb.orientation[0], fb.orientation[1]
                );
            }
            Err(e) => log::error!("Error: {}", e),
        }

        thread::sleep(Duration::from_millis(1));
    }

    let _ = controller.set_target_orientation([0.0, 0.0]);
    thread::sleep(Duration::from_millis(1000));

    let res = controller.disable_torque();
    match res {
        Ok(_) => log::info!("Torque is off"),
        Err(e) => log::error!("Error: {}", e),
    }
    thread::sleep(Duration::from_millis(1000));

    Ok(())
}<|MERGE_RESOLUTION|>--- conflicted
+++ resolved
@@ -54,7 +54,7 @@
     let pid = controller.get_raw_motors_pid_gains()?;
     log::info!("Pid: {:?}", pid);
 
-    // let _ = controller.enable_torque(true);
+    let _ = controller.enable_torque(true);
     thread::sleep(Duration::from_millis(100));
     let _ = controller.set_target_orientation([0.0, 0.0]);
     thread::sleep(Duration::from_millis(1000));
@@ -71,11 +71,7 @@
 
     let now = SystemTime::now();
     let mut t = now.elapsed().unwrap().as_secs_f32();
-<<<<<<< HEAD
-    let amplitude = std::f64::consts::PI / 16.0;
-=======
     let amplitude = PI / 16.0;
->>>>>>> 78696d05
     let freq = 0.5;
     let mut s = 0.0;
     loop {
